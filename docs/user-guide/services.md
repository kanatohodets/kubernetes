--- conflicted
+++ resolved
@@ -3,618 +3,7 @@
 
 <!-- END MUNGE: UNVERSIONED_WARNING -->
 
-<<<<<<< HEAD
-# Services in Kubernetes
-
-**Table of Contents**
-<!-- BEGIN MUNGE: GENERATED_TOC -->
-
-- [Services in Kubernetes](#services-in-kubernetes)
-  - [Overview](#overview)
-  - [Defining a service](#defining-a-service)
-    - [Services without selectors](#services-without-selectors)
-  - [Virtual IPs and service proxies](#virtual-ips-and-service-proxies)
-    - [Proxy-mode: userspace](#proxy-mode-userspace)
-    - [Proxy-mode: iptables](#proxy-mode-iptables)
-  - [Multi-Port Services](#multi-port-services)
-  - [Choosing your own IP address](#choosing-your-own-ip-address)
-    - [Why not use round-robin DNS?](#why-not-use-round-robin-dns)
-  - [Discovering services](#discovering-services)
-    - [Environment variables](#environment-variables)
-    - [DNS](#dns)
-  - [Headless services](#headless-services)
-  - [Publishing services - service types](#publishing-services---service-types)
-    - [Type NodePort](#type-nodeport)
-    - [Type LoadBalancer](#type-loadbalancer)
-    - [External IPs](#external-ips)
-  - [Shortcomings](#shortcomings)
-  - [Future work](#future-work)
-  - [The gory details of virtual IPs](#the-gory-details-of-virtual-ips)
-    - [Avoiding collisions](#avoiding-collisions)
-    - [IPs and VIPs](#ips-and-vips)
-      - [Userspace](#userspace)
-      - [Iptables](#iptables)
-  - [API Object](#api-object)
-
-<!-- END MUNGE: GENERATED_TOC -->
-
-## Overview
-
-Kubernetes [`Pods`](pods.md) are mortal. They are born and they die, and they
-are not resurrected.  [`ReplicationControllers`](replication-controller.md) in
-particular create and destroy `Pods` dynamically (e.g. when scaling up or down
-or when doing [rolling updates](kubectl/kubectl_rolling-update.md)).  While each `Pod` gets its own IP address, even
-those IP addresses cannot be relied upon to be stable over time. This leads to
-a problem: if some set of `Pods` (let's call them backends) provides
-functionality to other `Pods` (let's call them frontends) inside the Kubernetes
-cluster, how do those frontends find out and keep track of which backends are
-in that set?
-
-Enter `Services`.
-
-A Kubernetes `Service` is an abstraction which defines a logical set of `Pods`
-and a policy by which to access them - sometimes called a micro-service.  The
-set of `Pods` targeted by a `Service` is (usually) determined by a [`Label
-Selector`](labels.md#label-selectors) (see below for why you might want a
-`Service` without a selector).
-
-As an example, consider an image-processing backend which is running with 3
-replicas.  Those replicas are fungible - frontends do not care which backend
-they use.  While the actual `Pods` that compose the backend set may change, the
-frontend clients should not need to be aware of that or keep track of the list
-of backends themselves.  The `Service` abstraction enables this decoupling.
-
-For Kubernetes-native applications, Kubernetes offers a simple `Endpoints` API
-that is updated whenever the set of `Pods` in a `Service` changes.  For
-non-native applications, Kubernetes offers a virtual-IP-based bridge to Services
-which redirects to the backend `Pods`.
-
-## Defining a service
-
-A `Service` in Kubernetes is a REST object, similar to a `Pod`.  Like all of the
-REST objects, a `Service` definition can be POSTed to the apiserver to create a
-new instance.  For example, suppose you have a set of `Pods` that each expose
-port 9376 and carry a label `"app=MyApp"`.
-
-```json
-{
-    "kind": "Service",
-    "apiVersion": "v1",
-    "metadata": {
-        "name": "my-service"
-    },
-    "spec": {
-        "selector": {
-            "app": "MyApp"
-        },
-        "ports": [
-            {
-                "protocol": "TCP",
-                "port": 80,
-                "targetPort": 9376
-            }
-        ]
-    }
-}
-```
-
-This specification will create a new `Service` object named "my-service" which
-targets TCP port 9376 on any `Pod` with the `"app=MyApp"` label.  This `Service`
-will also be assigned an IP address (sometimes called the "cluster IP"), which
-is used by the service proxies (see below).  The `Service`'s selector will be
-evaluated continuously and the results will be POSTed to an `Endpoints` object
-also named "my-service".
-
-Note that a `Service` can map an incoming port to any `targetPort`.  By default
-the `targetPort` will be set to the same value as the `port` field.  Perhaps
-more interesting is that `targetPort` can be a string, referring to the name of
-a port in the backend `Pods`.  The actual port number assigned to that name can
-be different in each backend `Pod`. This offers a lot of flexibility for
-deploying and evolving your `Services`.  For example, you can change the port
-number that pods expose in the next version of your backend software, without
-breaking clients.
-
-Kubernetes `Services` support `TCP` and `UDP` for protocols.  The default
-is `TCP`.
-
-### Services without selectors
-
-Services generally abstract access to Kubernetes `Pods`, but they can also
-abstract other kinds of backends.  For example:
-
-  * You want to have an external database cluster in production, but in test
-    you use your own databases.
-  * You want to point your service to a service in another
-    [`Namespace`](namespaces.md) or on another cluster.
-  * You are migrating your workload to Kubernetes and some of your backends run
-    outside of Kubernetes.
-
-In any of these scenarios you can define a service without a selector:
-
-```json
-{
-    "kind": "Service",
-    "apiVersion": "v1",
-    "metadata": {
-        "name": "my-service"
-    },
-    "spec": {
-        "ports": [
-            {
-                "protocol": "TCP",
-                "port": 80,
-                "targetPort": 9376
-            }
-        ]
-    }
-}
-```
-
-Because this service has no selector, the corresponding `Endpoints` object will not be
-created. You can manually map the service to your own specific endpoints:
-
-```json
-{
-    "kind": "Endpoints",
-    "apiVersion": "v1",
-    "metadata": {
-        "name": "my-service"
-    },
-    "subsets": [
-        {
-            "addresses": [
-                { "ip": "1.2.3.4" }
-            ],
-            "ports": [
-                { "port": 9376 }
-            ]
-        }
-    ]
-}
-```
-
-NOTE: Endpoint IPs may not be loopback (127.0.0.0/8), link-local
-(169.254.0.0/16), or link-local multicast ((224.0.0.0/24).
-
-Accessing a `Service` without a selector works the same as if it had selector.
-The traffic will be routed to endpoints defined by the user (`1.2.3.4:9376` in
-this example).
-
-## Virtual IPs and service proxies
-
-Every node in a Kubernetes cluster runs a `kube-proxy`.  This application
-is responsible for implementing a form of virtual IP for `Service`s.  In
-Kubernetes v1.0 the proxy was purely in userspace.  In Kubernetes v1.1 an
-iptables proxy was added, but was not the default operating mode.  In
-Kubernetes v1.2 we expect the iptables proxy to be the default.
-
-As of Kubernetes v1.0, `Services` are a "layer 3" (TCP/UDP over IP) construct.
-In Kubernetes v1.1 the `Ingress` API was added (beta) to represent "layer 7"
-(HTTP) services.
-
-### Proxy-mode: userspace
-
-In this mode, kube-proxy watches the Kubernetes master for the addition and
-removal of `Service` and `Endpoints` objects. For each `Service` it opens a
-port (randomly chosen) on the local node.  Any connections to this "proxy port"
-will be proxied to one of the `Service`'s backend `Pods` (as reported in
-`Endpoints`).  Which backend `Pod`  to use is decided based on the
-`SessionAffinity` of the `Service`.  Lastly, it installs iptables rules which
-capture traffic to the `Service`'s `clusterIP` (which is virtual) and `Port`
-and redirects that traffic to the proxy port which proxies the a backend `Pod`.
-
-The net result is that any traffic bound for the `Service`'s IP:Port is proxied
-to an appropriate backend without the clients knowing anything about Kubernetes
-or `Services` or `Pods`.
-
-By default, the choice of backend is round robin.  Client-IP based session affinity
-can be selected by setting `service.spec.sessionAffinity` to `"ClientIP"` (the
-default is `"None"`).
-
-![Services overview diagram for userspace proxy](services-userspace-overview.png)
-
-### Proxy-mode: iptables
-
-In this mode, kube-proxy watches the Kubernetes master for the addition and
-removal of `Service` and `Endpoints` objects. For each `Service` it installs
-iptables rules which capture traffic to the `Service`'s `clusterIP` (which is
-virtual) and `Port` and redirects that traffic to one of the `Service`'s
-backend sets.  For each `Endpoints` object it installs iptables rules which
-select a backend `Pod`.
-
-By default, the choice of backend is random.  Client-IP based session affinity
-can be selected by setting `service.spec.sessionAffinity` to `"ClientIP"` (the
-default is `"None"`).
-
-As with the userspace proxy, the net result is that any traffic bound for the
-`Service`'s IP:Port is proxied to an appropriate backend without the clients
-knowing anything about Kubernetes or `Services` or `Pods`. This should be
-faster and more reliable than the userspace proxy.
-
-![Services overview diagram for iptables proxy](services-iptables-overview.png)
-
-## Multi-Port Services
-
-Many `Services` need to expose more than one port.  For this case, Kubernetes
-supports multiple port definitions on a `Service` object.  When using multiple
-ports you must give all of your ports names, so that endpoints can be
-disambiguated.  For example:
-
-```json
-{
-    "kind": "Service",
-    "apiVersion": "v1",
-    "metadata": {
-        "name": "my-service"
-    },
-    "spec": {
-        "selector": {
-            "app": "MyApp"
-        },
-        "ports": [
-            {
-                "name": "http",
-                "protocol": "TCP",
-                "port": 80,
-                "targetPort": 9376
-            },
-            {
-                "name": "https",
-                "protocol": "TCP",
-                "port": 443,
-                "targetPort": 9377
-            }
-        ]
-    }
-}
-```
-
-## Choosing your own IP address
-
-You can specify your own cluster IP address as part of a `Service` creation
-request.  To do this, set the `spec.clusterIP` field. For example, if you
-already have an existing DNS entry that you wish to replace, or legacy systems
-that are configured for a specific IP address and difficult to re-configure.
-The IP address that a user chooses must be a valid IP address and within the
-`service-cluster-ip-range` CIDR range that is specified by flag to the API
-server.  If the IP address value is invalid, the apiserver returns a 422 HTTP
-status code to indicate that the value is invalid.
-
-### Why not use round-robin DNS?
-
-A question that pops up every now and then is why we do all this stuff with
-virtual IPs rather than just use standard round-robin DNS.  There are a few
-reasons:
-
-   * There is a long history of DNS libraries not respecting DNS TTLs and
-     caching the results of name lookups.
-   * Many apps do DNS lookups once and cache the results.
-   * Even if apps and libraries did proper re-resolution, the load of every
-     client re-resolving DNS over and over would be difficult to manage.
-
-We try to discourage users from doing things that hurt themselves.  That said,
-if enough people ask for this, we may implement it as an alternative.
-
-## Discovering services
-
-Kubernetes supports 2 primary modes of finding a `Service` - environment
-variables and DNS.
-
-### Environment variables
-
-When a `Pod` is run on a `Node`, the kubelet adds a set of environment variables
-for each active `Service`.  It supports both [Docker links
-compatible](https://docs.docker.com/userguide/dockerlinks/) variables (see
-[makeLinkVariables](http://releases.k8s.io/release-1.2/pkg/kubelet/envvars/envvars.go#L49))
-and simpler `{SVCNAME}_SERVICE_HOST` and `{SVCNAME}_SERVICE_PORT` variables,
-where the Service name is upper-cased and dashes are converted to underscores.
-
-For example, the Service `"redis-master"` which exposes TCP port 6379 and has been
-allocated cluster IP address 10.0.0.11 produces the following environment
-variables:
-
-```bash
-REDIS_MASTER_SERVICE_HOST=10.0.0.11
-REDIS_MASTER_SERVICE_PORT=6379
-REDIS_MASTER_PORT=tcp://10.0.0.11:6379
-REDIS_MASTER_PORT_6379_TCP=tcp://10.0.0.11:6379
-REDIS_MASTER_PORT_6379_TCP_PROTO=tcp
-REDIS_MASTER_PORT_6379_TCP_PORT=6379
-REDIS_MASTER_PORT_6379_TCP_ADDR=10.0.0.11
-```
-
-*This does imply an ordering requirement* - any `Service` that a `Pod` wants to
-access must be created before the `Pod` itself, or else the environment
-variables will not be populated.  DNS does not have this restriction.
-
-### DNS
-
-An optional (though strongly recommended) [cluster
-add-on](http://releases.k8s.io/release-1.2/cluster/addons/README.md) is a DNS server.  The
-DNS server watches the Kubernetes API for new `Services` and creates a set of
-DNS records for each.  If DNS has been enabled throughout the cluster then all
-`Pods` should be able to do name resolution of `Services` automatically.
-
-For example, if you have a `Service` called `"my-service"` in Kubernetes
-`Namespace` `"my-ns"` a DNS record for `"my-service.my-ns"` is created.  `Pods`
-which exist in the `"my-ns"` `Namespace` should be able to find it by simply doing
-a name lookup for `"my-service"`.  `Pods` which exist in other `Namespaces` must
-qualify the name as `"my-service.my-ns"`.  The result of these name lookups is the
-cluster IP.
-
-Kubernetes also supports DNS SRV (service) records for named ports.  If the
-`"my-service.my-ns"` `Service` has a port named `"http"` with protocol `TCP`, you
-can do a DNS SRV query for `"_http._tcp.my-service.my-ns"` to discover the port
-number for `"http"`.
-
-## Headless services
-
-Sometimes you don't need or want load-balancing and a single service IP.  In
-this case, you can create "headless" services by specifying `"None"` for the
-cluster IP (`spec.clusterIP`).
-
-For such `Services`, a cluster IP is not allocated. DNS is configured to return
-multiple A records (addresses) for the `Service` name, which point directly to
-the `Pods` backing the `Service`.  Additionally, the kube proxy does not handle
-these services and there is no load balancing or proxying done by the platform
-for them.  The endpoints controller will still create `Endpoints` records in
-the API.
-
-This option allows developers to reduce coupling to the Kubernetes system, if
-they desire, but leaves them freedom to do discovery in their own way.
-Applications can still use a self-registration pattern and adapters for other
-discovery systems could easily be built upon this API.
-
-## Publishing services - service types
-
-For some parts of your application (e.g. frontends) you may want to expose a
-Service onto an external (outside of your cluster, maybe public internet) IP
-address, other services should be visible only from inside of the cluster.
-
-
-Kubernetes `ServiceTypes` allow you to specify what kind of service you want.
-The default and base type is `ClusterIP`, which exposes a service to connection
-from inside the cluster. `NodePort` and `LoadBalancer` are two types that expose
-services to external traffic.
-
-Valid values for the `ServiceType` field are:
-
-   * `ClusterIP`: use a cluster-internal IP only - this is the default and is
-     discussed above. Choosing this value means that you want this service to be
-     reachable only from inside of the cluster.
-   * `NodePort`: on top of having a cluster-internal IP, expose the service on a
-     port on each node of the cluster (the same port on each node). You'll be able
-     to contact the service on any `<NodeIP>:NodePort` address.
-   * `LoadBalancer`: on top of having a cluster-internal IP and exposing service
-     on a NodePort also, ask the cloud provider for a load balancer
-     which forwards to the `Service` exposed as a `<NodeIP>:NodePort`
-     for each Node.
-
-### Type NodePort
-
-If you set the `type` field to `"NodePort"`, the Kubernetes master will
-allocate a port from a flag-configured range (default: 30000-32767), and each
-Node will proxy that port (the same port number on every Node) into your `Service`.
-That port will be reported in your `Service`'s `spec.ports[*].nodePort` field.
-
-If you want a specific port number, you can specify a value in the `nodePort`
-field, and the system will allocate you that port or else the API transaction
-will fail (i.e. you need to take care about possible port collisions yourself).
-The value you specify must be in the configured range for node ports.
-
-This gives developers the freedom to set up their own load balancers, to
-configure cloud environments that are not fully supported by Kubernetes, or
-even to just expose one or more nodes' IPs directly.
-
-Note that this Service will be visible as both `<NodeIP>:spec.ports[*].nodePort`
-and `spec.clusterIp:spec.ports[*].port`.
-
-### Type LoadBalancer
-
-On cloud providers which support external load balancers, setting the `type`
-field to `"LoadBalancer"` will provision a load balancer for your `Service`.
-The actual creation of the load balancer happens asynchronously, and
-information about the provisioned balancer will be published in the `Service`'s
-`status.loadBalancer` field.  For example:
-
-```json
-{
-    "kind": "Service",
-    "apiVersion": "v1",
-    "metadata": {
-        "name": "my-service"
-    },
-    "spec": {
-        "selector": {
-            "app": "MyApp"
-        },
-        "ports": [
-            {
-                "protocol": "TCP",
-                "port": 80,
-                "targetPort": 9376,
-                "nodePort": 30061
-            }
-        ],
-        "clusterIP": "10.0.171.239",
-        "loadBalancerIP": "78.11.24.19",
-        "type": "LoadBalancer"
-    },
-    "status": {
-        "loadBalancer": {
-            "ingress": [
-                {
-                    "ip": "146.148.47.155"
-                }
-            ]
-        }
-    }
-}
-```
-
-Traffic from the external load balancer will be directed at the backend `Pods`,
-though exactly how that works depends on the cloud provider. Some cloud providers allow
-the `loadBalancerIP` to be specified. In those cases, the load-balancer will be created
-with the user-specified `loadBalancerIP`. If the `loadBalancerIP` field is not specified,
-an ephemeral IP will be assigned to the loadBalancer. If the `loadBalancerIP` is specified, but the
-cloud provider does not support the feature, the field will be ignored.
-
-### External IPs
-
-If there are external IPs that route to one or more cluster nodes, Kubernetes services can be exposed on those
-`externalIPs`. Traffic that ingresses into the cluster with the external IP (as destination IP), on the service port,
-will be routed to one of the service endpoints. `externalIPs` are not managed by Kubernetes and are the responsibility
-of the cluster administrator.
-
-In the ServiceSpec, `externalIPs` can be specified along with any of the `ServiceTypes`.
-In the example below, my-service can be accessed by clients on 80.11.12.10:80 (externalIP:port)
-
-```json
-{
-    "kind": "Service",
-    "apiVersion": "v1",
-    "metadata": {
-        "name": "my-service"
-    },
-    "spec": {
-        "selector": {
-            "app": "MyApp"
-        },
-        "ports": [
-            {
-                "name": "http",
-                "protocol": "TCP",
-                "port": 80,
-                "targetPort": 9376
-            }
-        ],
-        "externalIPs" : [
-            "80.11.12.10"
-        ]
-    }
-}
-```
-
-## Shortcomings
-
-Using the userspace proxy for VIPs will work at small to medium scale, but will
-not scale to very large clusters with thousands of Services.  See [the original
-design proposal for portals](http://issue.k8s.io/1107) for more details.
-
-Using the userspace proxy obscures the source-IP of a packet accessing a `Service`.
-This makes some kinds of firewalling impossible.  The iptables proxier does not
-obscure in-cluster source IPs, but it does still impact clients coming through
-a load-balancer or node-port.
-
-The `Type` field is designed as nested functionality - each level adds to the
-previous.  This is not strictly required on all cloud providers (e.g. Google Compute Engine does
-not need to allocate a `NodePort` to make `LoadBalancer` work, but AWS does)
-but the current API requires it.
-
-## Future work
-
-In the future we envision that the proxy policy can become more nuanced than
-simple round robin balancing, for example master-elected or sharded.  We also
-envision that some `Services` will have "real" load balancers, in which case the
-VIP will simply transport the packets there.
-
-We intend to improve our support for L7 (HTTP) `Services`.
-
-We intend to have more flexible ingress modes for `Services` which encompass
-the current `ClusterIP`, `NodePort`, and `LoadBalancer` modes and more.
-
-## The gory details of virtual IPs
-
-The previous information should be sufficient for many people who just want to
-use `Services`.  However, there is a lot going on behind the scenes that may be
-worth understanding.
-
-### Avoiding collisions
-
-One of the primary philosophies of Kubernetes is that users should not be
-exposed to situations that could cause their actions to fail through no fault
-of their own.  In this situation, we are looking at network ports - users
-should not have to choose a port number if that choice might collide with
-another user.  That is an isolation failure.
-
-In order to allow users to choose a port number for their `Services`, we must
-ensure that no two `Services` can collide.  We do that by allocating each
-`Service` its own IP address.
-
-To ensure each service receives a unique IP, an internal allocator atomically
-updates a global allocation map in etcd prior to each service. The map object
-must exist in the registry for services to get IPs, otherwise creations will
-fail with a message indicating an IP could not be allocated. A background
-controller is responsible for creating that map (to migrate from older versions
-of Kubernetes that used in memory locking) as well as checking for invalid
-assignments due to administrator intervention and cleaning up any IPs
-that were allocated but which no service currently uses.
-
-### IPs and VIPs
-
-Unlike `Pod` IP addresses, which actually route to a fixed destination,
-`Service` IPs are not actually answered by a single host.  Instead, we use
-`iptables` (packet processing logic in Linux) to define virtual IP addresses
-which are transparently redirected as needed.  When clients connect to the
-VIP, their traffic is automatically transported to an appropriate endpoint.
-The environment variables and DNS for `Services` are actually populated in
-terms of the `Service`'s VIP and port.
-
-We support two proxy modes - userspace and iptables, which operate slightly
-differently.
-
-#### Userspace
-
-As an example, consider the image processing application described above.
-When the backend `Service` is created, the Kubernetes master assigns a virtual
-IP address, for example 10.0.0.1.  Assuming the `Service` port is 1234, the
-`Service` is observed by all of the `kube-proxy` instances in the cluster.
-When a proxy sees a new `Service`, it opens a new random port, establishes an
-iptables redirect from the VIP to this new port, and starts accepting
-connections on it.
-
-When a client connects to the VIP the iptables rule kicks in, and redirects
-the packets to the `Service proxy`'s own port.  The `Service proxy` chooses a
-backend, and starts proxying traffic from the client to the backend.
-
-This means that `Service` owners can choose any port they want without risk of
-collision.  Clients can simply connect to an IP and port, without being aware
-of which `Pods` they are actually accessing.
-
-#### Iptables
-
-Again, consider the image processing application described above.
-When the backend `Service` is created, the Kubernetes master assigns a virtual
-IP address, for example 10.0.0.1.  Assuming the `Service` port is 1234, the
-`Service` is observed by all of the `kube-proxy` instances in the cluster.
-When a proxy sees a new `Service`, it installs a series of iptables rules which
-redirect from the VIP to per-`Service` rules.  The per-`Service` rules link to
-per-`Endpoint` rules which redirect (Destination NAT) to the backends.
-
-When a client connects to the VIP the iptables rule kicks in.  A backend is
-chosen (either based on session affinity or randomly) and packets are
-redirected to the backend.  Unlike the userspace proxy, packets are never
-copied to userspace, the kube-proxy does not have to be running for the VIP to
-work, and the client IP is not altered.
-
-This same basic flow executes when traffic comes in through a node-port or
-through a load-balancer, though in those cases the client IP does get altered.
-
-## API Object
-
-Service is a top-level resource in the kubernetes REST API. More details about the
-API object can be found at: [Service API
-object](https://htmlpreview.github.io/?https://github.com/kubernetes/kubernetes/blob/release-1.2/docs/api-reference/v1/definitions.html#_v1_service).
-
-
-
-
-<!-- BEGIN MUNGE: IS_VERSIONED -->
-<!-- TAG IS_VERSIONED -->
-<!-- END MUNGE: IS_VERSIONED -->
-=======
 This file has moved to: http://kubernetes.github.io/docs/user-guide/services/
->>>>>>> 7e9256b3
 
 
 <!-- BEGIN MUNGE: GENERATED_ANALYTICS -->
